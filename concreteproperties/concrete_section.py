from __future__ import annotations

import warnings
from math import inf, isinf, nan
from typing import TYPE_CHECKING, List, Optional, Tuple, Union

import matplotlib.patches as mpatches
import numpy as np
import sectionproperties.pre.geometry as sp_geom
from rich.live import Live
from scipy.interpolate import interp1d
from scipy.optimize import brentq

import concreteproperties.results as res
import concreteproperties.utils as utils
from concreteproperties.analysis_section import AnalysisSection
from concreteproperties.material import Concrete
from concreteproperties.post import plotting_context
from concreteproperties.pre import CPGeom, CPGeomConcrete

if TYPE_CHECKING:
    import matplotlib


class ConcreteSection:
    """Class for a reinforced concrete section."""

    def __init__(
        self,
        geometry: sp_geom.CompoundGeometry,
    ):
        """Inits the ConcreteSection class.

        :param geometry: *sectionproperties* CompoundGeometry object describing the
            reinforced concrete section
        """

        self.compound_geometry = geometry

        # check overlapping regions
        polygons = [sec_geom.geom for sec_geom in self.compound_geometry.geoms]
        overlapped_regions = sp_geom.check_geometry_overlaps(polygons)
        if overlapped_regions:
            warnings.warn(
                "The provided geometry contains overlapping regions, results may be incorrect."
            )

        # sort into concrete and reinforcement (meshed and lumped) geometries
        self.all_geometries: List[Union[CPGeomConcrete, CPGeom]] = []
        self.meshed_geometries: List[Union[CPGeomConcrete, CPGeom]] = []
        self.concrete_geometries: List[CPGeomConcrete] = []
        self.reinf_geometries_meshed: List[CPGeom] = []
        self.reinf_geometries_lumped: List[CPGeom] = []

        # sort geometry into appropriate list
        for geom in self.compound_geometry.geoms:
            if isinstance(geom.material, Concrete):
                cp_geom = CPGeomConcrete(geom=geom.geom, material=geom.material)
                self.concrete_geometries.append(cp_geom)
                self.meshed_geometries.append(cp_geom)
            else:
                cp_geom = CPGeom(geom=geom.geom, material=geom.material)  # type: ignore

                if cp_geom.material.meshed:
                    self.reinf_geometries_meshed.append(cp_geom)
                    self.meshed_geometries.append(cp_geom)
                elif not cp_geom.material.meshed:
                    self.reinf_geometries_lumped.append(cp_geom)

            self.all_geometries.append(cp_geom)

        # initialise gross properties results class
        self.gross_properties = res.GrossProperties()

        # calculate gross area properties
        self.calculate_gross_area_properties()

    def calculate_gross_area_properties(
        self,
    ):
        """Calculates and stores gross section area properties."""

        # loop through all geometries
        for geom in self.all_geometries:
            # area and centroid of geometry
            area = geom.calculate_area()
            centroid = geom.calculate_centroid()

            self.gross_properties.total_area += area
            self.gross_properties.e_a += area * geom.material.elastic_modulus
            self.gross_properties.mass += area * geom.material.density
            self.gross_properties.e_qx += (
                area * geom.material.elastic_modulus * centroid[1]
            )
            self.gross_properties.e_qy += (
                area * geom.material.elastic_modulus * centroid[0]
            )

        # sum concrete areas
        for conc_geom in self.concrete_geometries:
            self.gross_properties.concrete_area += conc_geom.calculate_area()

        # sum reinforcement meshed areas
        for meshed_geom in self.reinf_geometries_meshed:
            self.gross_properties.reinf_meshed_area += meshed_geom.calculate_area()

        # sum reinforcement lumped areas
        for lumped_geom in self.reinf_geometries_lumped:
            self.gross_properties.reinf_lumped_area += lumped_geom.calculate_area()

        # perimeter
        self.gross_properties.perimeter = self.compound_geometry.calculate_perimeter()

        # centroids
        self.gross_properties.cx = (
            self.gross_properties.e_qy / self.gross_properties.e_a
        )
        self.gross_properties.cy = (
            self.gross_properties.e_qx / self.gross_properties.e_a
        )

        # global second moments of area
        # meshed geometries
        for geom in self.meshed_geometries:
            sec = AnalysisSection(geometry=geom)

            for el in sec.elements:
                el_e_ixx_g, el_e_iyy_g, el_e_ixy_g = el.second_moments_of_area()
                self.gross_properties.e_ixx_g += el_e_ixx_g
                self.gross_properties.e_iyy_g += el_e_iyy_g
                self.gross_properties.e_ixy_g += el_e_ixy_g

        # lumped geometries - treat as lumped circles
        for geom in self.reinf_geometries_lumped:
            # area, diameter and centroid of geometry
            area = geom.calculate_area()
            diam = np.sqrt(4 * area / np.pi)
            centroid = geom.calculate_centroid()

            self.gross_properties.e_ixx_g += geom.material.elastic_modulus * (
                np.pi * pow(diam, 4) / 64 + area * centroid[1] * centroid[1]
            )
            self.gross_properties.e_iyy_g += geom.material.elastic_modulus * (
                np.pi * pow(diam, 4) / 64 + area * centroid[0] * centroid[0]
            )
            self.gross_properties.e_ixy_g += geom.material.elastic_modulus * (
                area * centroid[0] * centroid[1]
            )

        # centroidal second moments of area
        self.gross_properties.e_ixx_c = (
            self.gross_properties.e_ixx_g
            - self.gross_properties.e_qx**2 / self.gross_properties.e_a
        )
        self.gross_properties.e_iyy_c = (
            self.gross_properties.e_iyy_g
            - self.gross_properties.e_qy**2 / self.gross_properties.e_a
        )
        self.gross_properties.e_ixy_c = (
            self.gross_properties.e_ixy_g
            - self.gross_properties.e_qx
            * self.gross_properties.e_qy
            / self.gross_properties.e_a
        )

        # principal 2nd moments of area about the centroidal xy axis
        Delta = (
            ((self.gross_properties.e_ixx_c - self.gross_properties.e_iyy_c) / 2) ** 2
            + self.gross_properties.e_ixy_c**2
        ) ** 0.5
        self.gross_properties.e_i11 = (
            self.gross_properties.e_ixx_c + self.gross_properties.e_iyy_c
        ) / 2 + Delta
        self.gross_properties.e_i22 = (
            self.gross_properties.e_ixx_c + self.gross_properties.e_iyy_c
        ) / 2 - Delta

        # principal axis angle
        if (
            abs(self.gross_properties.e_ixx_c - self.gross_properties.e_i11)
            < 1e-12 * self.gross_properties.e_i11
        ):
            self.gross_properties.phi = 0
        else:
            self.gross_properties.phi = np.arctan2(
                self.gross_properties.e_ixx_c - self.gross_properties.e_i11,
                self.gross_properties.e_ixy_c,
            )

        # centroidal section moduli
        x_min, x_max, y_min, y_max = self.compound_geometry.calculate_extents()
        self.gross_properties.e_zxx_plus = self.gross_properties.e_ixx_c / abs(
            y_max - self.gross_properties.cy
        )
        self.gross_properties.e_zxx_minus = self.gross_properties.e_ixx_c / abs(
            y_min - self.gross_properties.cy
        )
        self.gross_properties.e_zyy_plus = self.gross_properties.e_iyy_c / abs(
            x_max - self.gross_properties.cx
        )
        self.gross_properties.e_zyy_minus = self.gross_properties.e_iyy_c / abs(
            x_min - self.gross_properties.cx
        )

        # principal section moduli
        x11_max, x11_min, y22_max, y22_min = utils.calculate_local_extents(
            geometry=self.compound_geometry,
            cx=self.gross_properties.cx,
            cy=self.gross_properties.cy,
            theta=self.gross_properties.phi,
        )

        # evaluate principal section moduli
        self.gross_properties.e_z11_plus = self.gross_properties.e_i11 / abs(y22_max)
        self.gross_properties.e_z11_minus = self.gross_properties.e_i11 / abs(y22_min)
        self.gross_properties.e_z22_plus = self.gross_properties.e_i22 / abs(x11_max)
        self.gross_properties.e_z22_minus = self.gross_properties.e_i22 / abs(x11_min)

        # store ultimate concrete strain (get smallest from all concrete geometries)
        conc_ult_strain = 0

        for idx, conc_geom in enumerate(self.concrete_geometries):
            ult_strain = (
                conc_geom.material.ultimate_stress_strain_profile.get_ultimate_compressive_strain()
            )
            if idx == 0:
                conc_ult_strain = ult_strain
            else:
                conc_ult_strain = min(conc_ult_strain, ult_strain)

        self.gross_properties.conc_ultimate_strain = conc_ult_strain

    def get_gross_properties(
        self,
    ) -> res.GrossProperties:
        """Returns the gross section properties of the reinforced concrete section.

        :return: Gross concrete properties object
        """

        return self.gross_properties

    def get_transformed_gross_properties(
        self,
        elastic_modulus: float,
    ) -> res.TransformedGrossProperties:
        """Transforms gross section properties given a reference elastic modulus.

        :param elastic_modulus: Reference elastic modulus

        :return: Transformed concrete properties object
        """

        return res.TransformedGrossProperties(
            concrete_properties=self.gross_properties, elastic_modulus=elastic_modulus
        )

    def calculate_cracked_properties(
        self,
        theta: float = 0,
    ) -> res.CrackedResults:
        r"""Calculates cracked section properties given a neutral axis angle ``theta``.

        :param theta: Angle (in radians) the neutral axis makes with the horizontal axis
            (:math:`-\pi \leq \theta \leq \pi`)

        :return: Cracked results object
        """

        cracked_results = res.CrackedResults(theta=theta)
        cracked_results.m_cr = self.calculate_cracking_moment(theta=theta)

        # set neutral axis depth limits
        # depth of neutral axis at extreme tensile fibre
        _, d_t = utils.calculate_extreme_fibre(
            points=self.compound_geometry.points, theta=theta
        )
        a = 1e-6 * d_t  # sufficiently small depth of compressive zone
        b = d_t  # neutral axis at extreme tensile fibre

        # find neutral axis that gives convergence of the the cracked neutral axis
        try:
            (cracked_results.d_nc, r) = brentq(
                f=self.cracked_neutral_axis_convergence,
                a=a,
                b=b,
                args=(cracked_results),
                xtol=1e-3,
                rtol=1e-6,  # type: ignore
                full_output=True,
                disp=False,
            )
        except ValueError:
            warnings.warn("brentq algorithm failed.")

        # calculate cracked section properties
        # axial rigidity & first moments of area
        for geom in cracked_results.cracked_geometries:
            area = geom.calculate_area()
            centroid = geom.calculate_centroid()

            cracked_results.e_a_cr += area * geom.material.elastic_modulus
            cracked_results.e_qx_cr += (
                area * geom.material.elastic_modulus * centroid[1]
            )
            cracked_results.e_qy_cr += (
                area * geom.material.elastic_modulus * centroid[0]
            )

        # centroids
        cracked_results.cx = cracked_results.e_qy_cr / cracked_results.e_a_cr
        cracked_results.cy = cracked_results.e_qx_cr / cracked_results.e_a_cr

        # global second moments of area
        for geom in cracked_results.cracked_geometries:
            # if meshed
            if geom.material.meshed:
                sec = AnalysisSection(geometry=geom)

                for el in sec.elements:
                    el_e_ixx_g, el_e_iyy_g, el_e_ixy_g = el.second_moments_of_area()
                    cracked_results.e_ixx_g_cr += el_e_ixx_g
                    cracked_results.e_iyy_g_cr += el_e_iyy_g
                    cracked_results.e_ixy_g_cr += el_e_ixy_g
            # if lumped
            else:
                # area, diameter and centroid of geometry
                area = geom.calculate_area()
                diam = np.sqrt(4 * area / np.pi)
                centroid = geom.calculate_centroid()

                cracked_results.e_ixx_g_cr += geom.material.elastic_modulus * (
                    np.pi * pow(diam, 4) / 64 + area * centroid[1] * centroid[1]
                )
                cracked_results.e_iyy_g_cr += geom.material.elastic_modulus * (
                    np.pi * pow(diam, 4) / 64 + area * centroid[0] * centroid[0]
                )
                cracked_results.e_ixy_g_cr += geom.material.elastic_modulus * (
                    area * centroid[0] * centroid[1]
                )

        # centroidal second moments of area
        cracked_results.e_ixx_c_cr = (
            cracked_results.e_ixx_g_cr
            - cracked_results.e_qx_cr**2 / cracked_results.e_a_cr
        )
        cracked_results.e_iyy_c_cr = (
            cracked_results.e_iyy_g_cr
            - cracked_results.e_qy_cr**2 / cracked_results.e_a_cr
        )
        cracked_results.e_ixy_c_cr = (
            cracked_results.e_ixy_g_cr
            - cracked_results.e_qx_cr * cracked_results.e_qy_cr / cracked_results.e_a_cr
        )
        cracked_results.e_iuu_cr = (
            cracked_results.e_iyy_c_cr * (np.sin(theta)) ** 2
            + cracked_results.e_ixx_c_cr * (np.cos(theta)) ** 2
            - 2 * cracked_results.e_ixy_c_cr * np.sin(theta) * np.cos(theta)
        )

        # principal 2nd moments of area about the centroidal xy axis
        Delta = (
            ((cracked_results.e_ixx_c_cr - cracked_results.e_iyy_c_cr) / 2) ** 2
            + cracked_results.e_ixy_c_cr**2
        ) ** 0.5
        cracked_results.e_i11_cr = (
            cracked_results.e_ixx_c_cr + cracked_results.e_iyy_c_cr
        ) / 2 + Delta
        cracked_results.e_i22_cr = (
            cracked_results.e_ixx_c_cr + cracked_results.e_iyy_c_cr
        ) / 2 - Delta

        # principal axis angle
        if (
            abs(cracked_results.e_ixx_c_cr - cracked_results.e_i11_cr)
            < 1e-12 * cracked_results.e_i11_cr
        ):
            cracked_results.phi_cr = 0
        else:
            cracked_results.phi_cr = np.arctan2(
                cracked_results.e_ixx_c_cr - cracked_results.e_i11_cr,
                cracked_results.e_ixy_c_cr,
            )

        return cracked_results

    def calculate_cracking_moment(
        self,
        theta: float,
    ) -> float:
        r"""Calculates the cracking moment given a bending angle ``theta``.

        :param theta: Angle (in radians) the neutral axis makes with the
            horizontal axis (:math:`-\pi \leq \theta \leq \pi`)

        :return: Cracking moment
        """

        # get centroidal second moments of area
        e_ixx = self.gross_properties.e_ixx_c
        e_iyy = self.gross_properties.e_iyy_c
        e_ixy = self.gross_properties.e_ixy_c

        # determine rotated second moment of area
        e_iuu = (
            e_iyy * (np.sin(theta)) ** 2
            + e_ixx * (np.cos(theta)) ** 2
            - 2 * e_ixy * np.sin(theta) * np.cos(theta)
        )

        # loop through all concrete geometries to find lowest cracking moment
        m_c = 0
        for idx, conc_geom in enumerate(self.concrete_geometries):
            # get distance from centroid to extreme tensile fibre
            d = utils.calculate_max_bending_depth(
                points=conc_geom.points,
                c_local_v=utils.global_to_local(
                    theta=theta, x=self.gross_properties.cx, y=self.gross_properties.cy
                )[1],
                theta=theta,
            )

            # if no part of the section is in tension, go to next geometry
            if d == 0:
                continue

            # cracking moment for this geometry
            f_t = conc_geom.material.flexural_tensile_strength
            m_c_geom = (f_t / conc_geom.material.elastic_modulus) * (e_iuu / d)

            # if we are the first geometry, initialise cracking moment
            if idx == 0:
                m_c = m_c_geom
            # otherwise take smaller cracking moment
            else:
                m_c = min(m_c, m_c_geom)

        return m_c

    def cracked_neutral_axis_convergence(
        self,
        d_nc: float,
        cracked_results: res.CrackedResults,
    ) -> float:
        """Given a trial cracked neutral axis depth ``d_nc``, determines the difference
        between the first moments of area above and below the trial axis.

        :param d_nc: Trial cracked neutral axis
        :param cracked_results: Cracked results object

        :return: Cracked neutral axis convergence
        """

        # calculate extreme fibre in global coordinates
        extreme_fibre, d_t = utils.calculate_extreme_fibre(
            points=self.compound_geometry.points, theta=cracked_results.theta
        )

        # validate d_nc input
        if d_nc <= 0:
            raise ValueError("d_nc must be positive.")
        elif d_nc > d_t:
            raise ValueError("d_nc must lie within the section, i.e. d_nc <= d_t")

        # find point on neutral axis by shifting by d_nc
        point_na = utils.point_on_neutral_axis(
            extreme_fibre=extreme_fibre, d_n=d_nc, theta=cracked_results.theta
        )

        # get principal coordinates of neutral axis
        na_local = utils.global_to_local(
            theta=cracked_results.theta, x=point_na[0], y=point_na[1]
        )

        # split concrete geometries above and below d_nc, discard below
        cracked_geoms: List[Union[CPGeomConcrete, CPGeom]] = []

        for conc_geom in self.concrete_geometries:
            top_geoms, _ = conc_geom.split_section(
                point=point_na,
                theta=cracked_results.theta,
            )

            # save compression geometries
            cracked_geoms.extend(top_geoms)

        # add reinforcement geometries to list
        cracked_geoms.extend(self.reinf_geometries_meshed)
        cracked_geoms.extend(self.reinf_geometries_lumped)

        # determine moment of area equilibrium about neutral axis
        e_qu = 0  # initialise first moment of area

        for geom in cracked_geoms:
            ea = geom.calculate_area() * geom.material.elastic_modulus
            centroid = geom.calculate_centroid()

            # convert centroid to local coordinates
            _, c_v = utils.global_to_local(
                theta=cracked_results.theta, x=centroid[0], y=centroid[1]
            )

            # calculate first moment of area
            e_qu += ea * (c_v - na_local[1])

        cracked_results.cracked_geometries = cracked_geoms

        return e_qu

    def moment_curvature_analysis(
        self,
        theta: float = 0,
        kappa_inc: float = 1e-7,
        kappa_mult: float = 2,
        kappa_inc_max: float = 5e-6,
        delta_m_min: float = 0.15,
        delta_m_max: float = 0.3,
        progress_bar: bool = True,
    ) -> res.MomentCurvatureResults:
        r"""Performs a moment curvature analysis given a bending angle ``theta``.

        Analysis continues until a material reaches its ultimate strain.

        :param: Angle (in radians) the neutral axis makes with the horizontal axis
            (:math:`-\pi \leq \theta \leq \pi`)
        :param kappa_inc: Initial curvature increment
<<<<<<< HEAD
        :param kappa_mult: Multiplier to apply to the curvature increment ``kappa_inc``
            when ``delta_m_max`` is satisfied. When ``delta_m_min`` is satisfied, the
            inverse of this multipler is applied to ``kappa_inc``.
        :param kappa_inc_max: Maximum curvature increment
        :param delta_m_min: Relative change in moment at which to reduce the curvature
            increment
        :param delta_m_max: Relative change in moment at which to increase the curvature
            increment
=======
        :param delta_m_min: Relative change in moment at which to double step
        :param delta_m_max: Relative change in moment at which to halve step
        :param progress_bar: If set to True, displays the progress bar
>>>>>>> 174fe5f5

        :return: Moment curvature results object
        """

        # initialise variables
        moment_curvature = res.MomentCurvatureResults(theta=theta)
<<<<<<< HEAD
        iter = 0
        kappa = 0
=======
>>>>>>> 174fe5f5

        # set neutral axis depth limits
        # depth of neutral axis at extreme tensile fibre
        _, d_t = utils.calculate_extreme_fibre(
            points=self.compound_geometry.points, theta=theta
        )
        a = 1e-6 * d_t  # sufficiently small depth of compressive zone
        b = d_t  # neutral axis at extreme tensile fibre

        # function that performs moment curvature analysis
        def mcurve(kappa_inc=kappa_inc, progress=None):
            iter = 0

            while not moment_curvature._failure:
                # calculate adaptive step size for curvature
                if iter > 1:
                    moment_diff = (
                        abs(moment_curvature.kappa[-1] - moment_curvature.kappa[-2])
                        / moment_curvature.kappa[-1]
                    )
                    if moment_diff <= delta_m_min:
                        kappa_inc *= kappa_mult
                    elif moment_diff >= delta_m_max:
                        kappa_inc *= 1 / kappa_mult

                    # enforce maximum curvature increment
                    if kappa_inc > kappa_inc_max:
                        kappa_inc = kappa_inc_max

                # update curvature
                kappa = 0 if iter == 0 else moment_curvature.kappa[-1] + kappa_inc

                # find neutral axis that gives convergence of the axial force
                try:
                    (d_n, r) = brentq(
                        f=self.service_normal_force_convergence,
                        a=a,
                        b=b,
                        args=(kappa, moment_curvature),
                        xtol=1e-3,
                        rtol=1e-6,  # type: ignore
                        full_output=True,
                        disp=False,
                    )
                except ValueError:
                    if not moment_curvature._failure:
                        warnings.warn("brentq algorithm failed.")

                m_xy = np.sqrt(
                    moment_curvature._m_x_i**2 + moment_curvature._m_y_i**2
                )

                if progress:
                    text_update = "[red]Generating M-K diagram: "
                    text_update += f"M={m_xy:.3e}"
                    progress.update(task, description=text_update)

                # save results
                if not moment_curvature._failure:
                    moment_curvature.kappa.append(kappa)
                    moment_curvature.n.append(moment_curvature._n_i)
                    moment_curvature.m_x.append(moment_curvature._m_x_i)
                    moment_curvature.m_y.append(moment_curvature._m_y_i)
                    moment_curvature.m_xy.append(m_xy)
                    moment_curvature.convergence.append(
                        moment_curvature._failure_convergence
                    )
                    iter += 1

<<<<<<< HEAD
            # find kappa corresponding to failure strain:
            # curvature before and after failure
            kappa_a = moment_curvature.kappa[-1]
            kappa_b = kappa
            
            # this method (given a kappa) outputs the failure convergence
            # (normalised to zero)
            def failure_kappa(kappa_fail):
                # given kappa find equilibrium
                brentq(
                    f=self.service_normal_force_convergence,
                    a=a,
                    b=b,
                    args=(kappa_fail, moment_curvature),
                    xtol=1e-3,
                    rtol=1e-6,  # type: ignore
                    full_output=True,
                    disp=False,
                )

                return moment_curvature._failure_convergence - 1

            progress.update(task, description="[red]Finding failure curvature...")

            # find curvature corresponding to failure
            kappa_fail, r = brentq(
                f=failure_kappa,
                a=kappa_a,
                b=kappa_b,
                full_output=True,
                disp=False,
            )

            # save final results
            m_xy = np.sqrt(moment_curvature._m_x_i**2 + moment_curvature._m_y_i**2)
            moment_curvature.kappa.append(kappa)
            moment_curvature.n.append(moment_curvature._n_i)
            moment_curvature.m_x.append(moment_curvature._m_x_i)
            moment_curvature.m_y.append(moment_curvature._m_y_i)
            moment_curvature.m_xy.append(m_xy)
            moment_curvature.convergence.append(moment_curvature._failure_convergence)

            progress.update(
                task,
                description="[bold green]:white_check_mark: M-K diagram generated",
            )
            live.refresh()
=======
        # create progress bar
        if progress_bar:
            # create progress bar
            progress = utils.create_unknown_progress()

            with Live(progress, refresh_per_second=10) as live:
                task = progress.add_task(
                    description="[red]Generating M-K diagram",
                    total=None,
                )

                mcurve(progress=progress)

                progress.update(
                    task,
                    description="[bold green]:white_check_mark: M-K diagram generated",
                )
                live.refresh()
        else:
            mcurve()
>>>>>>> 174fe5f5

        return moment_curvature

    def service_normal_force_convergence(
        self,
        d_n: float,
        kappa: float,
        moment_curvature: res.MomentCurvatureResults,
    ) -> float:
        """Given a neutral axis depth ``d_n`` and curvature ``kappa``, returns the the
        net axial force.

        :param d_nc: Trial cracked neutral axis
        :param kappa: Curvature
        :param moment_curvature: Moment curvature results object

        :return: Net axial force
        """

        # reset failure
        moment_curvature._failure = False

        # calculate extreme fibre in global coordinates
        extreme_fibre, d_t = utils.calculate_extreme_fibre(
            points=self.compound_geometry.points, theta=moment_curvature.theta
        )

        # validate d_n input
        if d_n <= 0:
            raise ValueError("d_n must be positive.")
        elif d_n > d_t:
            raise ValueError("d_n must lie within the section, i.e. d_n <= d_t")

        # find point on neutral axis by shifting by d_n
        point_na = utils.point_on_neutral_axis(
            extreme_fibre=extreme_fibre, d_n=d_n, theta=moment_curvature.theta
        )

        # create splits in meshed geometries at points in stress-strain profiles
        meshed_split_geoms: List[Union[CPGeom, CPGeomConcrete]] = []

        for meshed_geom in self.meshed_geometries:
            split_geoms = utils.split_geom_at_strains(
                geom=meshed_geom,
                theta=moment_curvature.theta,
                point_na=point_na,
                ultimate=False,
                kappa=kappa,
            )

            meshed_split_geoms.extend(split_geoms)

        # initialise results
        n = 0
        m_x = 0
        m_y = 0
        failure_convergence = 0

        # calculate meshed geometry actions
        for meshed_geom in meshed_split_geoms:
            sec = AnalysisSection(geometry=meshed_geom)

            n_sec, m_x_sec, m_y_sec, min_strain, max_strain = sec.service_analysis(
                point_na=point_na,
                theta=moment_curvature.theta,
                kappa=kappa,
                centroid=(self.gross_properties.cx, self.gross_properties.cy),
            )

            n += n_sec
            m_x += m_x_sec
            m_y += m_y_sec

            # check for failure
            ult_comp_strain = (
                meshed_geom.material.stress_strain_profile.get_ultimate_compressive_strain()
            )
            ult_tens_strain = (
                meshed_geom.material.stress_strain_profile.get_ultimate_tensile_strain()
            )

            # don't worry about tension failure in concrete
            if max_strain > ult_comp_strain or (
                min_strain < ult_tens_strain
                and not isinstance(meshed_geom, CPGeomConcrete)
            ):
                moment_curvature._failure = True
                moment_curvature.failure_geometry = meshed_geom

            # update failure convergence
            # compression failure
            failure_convergence = max(max_strain / ult_comp_strain, failure_convergence)
            # tensile failure (ignore concrete)
            if not isinstance(meshed_geom, CPGeomConcrete):
                failure_convergence = max(
                    min_strain / ult_tens_strain, failure_convergence
                )

        # calculate lumped geometry actions
        for lumped_geom in self.reinf_geometries_lumped:
            # calculate area and centroid
            area = lumped_geom.calculate_area()
            centroid = lumped_geom.calculate_centroid()

            # get strain at centroid of lump
            strain = utils.get_service_strain(
                point=(centroid[0], centroid[1]),
                point_na=point_na,
                theta=moment_curvature.theta,
                kappa=kappa,
            )

            # check for failure
            ult_comp_strain = (
                lumped_geom.material.stress_strain_profile.get_ultimate_compressive_strain()
            )
            ult_tens_strain = (
                lumped_geom.material.stress_strain_profile.get_ultimate_tensile_strain()
            )

            if strain > ult_comp_strain or strain < ult_tens_strain:
                moment_curvature._failure = True
                moment_curvature.failure_geometry = lumped_geom

            # update failure convergence
            # compression failure
            failure_convergence = max(strain / ult_comp_strain, failure_convergence)
            # tensile failure
            failure_convergence = max(strain / ult_tens_strain, failure_convergence)

            # calculate stress and force
            stress = lumped_geom.material.stress_strain_profile.get_stress(
                strain=strain
            )
            force = stress * area
            n += force

            # calculate moment
            m_x += force * (centroid[1] - self.gross_properties.cy)
            m_y += force * (centroid[0] - self.gross_properties.cx)

        moment_curvature._n_i = n
        moment_curvature._m_x_i = m_x
        moment_curvature._m_y_i = m_y
        moment_curvature._failure_convergence = failure_convergence

        # calculate convergence
        return n

    def ultimate_bending_capacity(
        self,
        theta: float = 0,
        n: float = 0,
    ) -> res.UltimateBendingResults:
        r"""Given a neutral axis angle ``theta`` and an axial force ``n``, calculates
        the ultimate bending capacity.

        Note that ``k_u`` is calculated only for lumped (non-meshed) geometries.

        :param theta: Angle (in radians) the neutral axis makes with the horizontal axis
            (:math:`-\pi \leq \theta \leq \pi`)
        :param n: Net axial force

        :return: Ultimate bending results object
        """

        # set neutral axis depth limits
        # depth of neutral axis at extreme tensile fibre
        _, d_t = utils.calculate_extreme_fibre(
            points=self.compound_geometry.points, theta=theta
        )
        a = 1e-6 * d_t  # sufficiently small depth of compressive zone
        b = 6 * d_t  # neutral axis at sufficiently large tensile fibre

        # initialise ultimate bending results
        ultimate_results = res.UltimateBendingResults(theta=theta)

        # find neutral axis that gives convergence of the axial force
        try:
            (d_n, r) = brentq(
                f=self.ultimate_normal_force_convergence,
                a=a,
                b=b,
                args=(n, ultimate_results),
                xtol=1e-3,
                rtol=1e-6,  # type: ignore
                full_output=True,
                disp=False,
            )
        except ValueError:
            warnings.warn("brentq algorithm failed.")

        return ultimate_results

    def ultimate_normal_force_convergence(
        self,
        d_n: float,
        n: float,
        ultimate_results: res.UltimateBendingResults,
    ) -> float:
        """Given a neutral axis depth ``d_n`` and neutral axis angle ``theta``,
        calculates the difference between the target net axial force ``n`` and the
        calculated axial force.

        :param d_n: Depth of the neutral axis from the extreme compression fibre
        :param n: Net axial force
        :param ultimate_results: Ultimate bending results object

        :return: Axial force convergence
        """

        # calculate convergence
        return (
            n
            - self.calculate_ultimate_section_actions(
                d_n=d_n, ultimate_results=ultimate_results
            ).n
        )

    def calculate_ultimate_section_actions(
        self,
        d_n: float,
        ultimate_results: Optional[res.UltimateBendingResults] = None,
    ) -> res.UltimateBendingResults:
        """Given a neutral axis depth ``d_n`` and neutral axis angle ``theta``,
        calculates the resultant bending moments ``m_x``, ``m_y``, ``m_xy`` and the net
        axial force ``n``.

        :param d_n: Depth of the neutral axis from the extreme compression fibre
        :param ultimate_results: Ultimate bending results object

        :return: Ultimate bending results object
        """

        if ultimate_results is None:
            ultimate_results = res.UltimateBendingResults(theta=0)

        # calculate extreme fibre in global coordinates
        extreme_fibre, _ = utils.calculate_extreme_fibre(
            points=self.compound_geometry.points, theta=ultimate_results.theta
        )

        # extreme fibre in local coordinates
        _, ef_v = utils.global_to_local(
            theta=ultimate_results.theta,
            x=extreme_fibre[0],
            y=extreme_fibre[1],
        )

        # validate d_n input
        if d_n <= 0:
            raise ValueError("d_n must be positive.")

        # find point on neutral axis by shifting by d_n
        if isinf(d_n):
            point_na = (0, 0)
        else:
            point_na = utils.point_on_neutral_axis(
                extreme_fibre=extreme_fibre, d_n=d_n, theta=ultimate_results.theta
            )

        # create splits in meshed geometries at points in stress-strain profiles
        meshed_split_geoms: List[Union[CPGeom, CPGeomConcrete]] = []

        if isinf(d_n):
            meshed_split_geoms = self.meshed_geometries
        else:
            for meshed_geom in self.meshed_geometries:
                split_geoms = utils.split_geom_at_strains(
                    geom=meshed_geom,
                    theta=ultimate_results.theta,
                    point_na=point_na,
                    ultimate=True,
                    ultimate_strain=self.gross_properties.conc_ultimate_strain,
                    d_n=d_n,
                )

                meshed_split_geoms.extend(split_geoms)

        # initialise results
        n = 0
        m_x = 0
        m_y = 0
        k_u = []

        # calculate meshed geometry actions
        for meshed_geom in meshed_split_geoms:
            sec = AnalysisSection(geometry=meshed_geom)
            n_sec, m_x_sec, m_y_sec = sec.ultimate_analysis(
                point_na=point_na,
                d_n=d_n,
                theta=ultimate_results.theta,
                ultimate_strain=self.gross_properties.conc_ultimate_strain,
                centroid=(self.gross_properties.cx, self.gross_properties.cy),
            )

            n += n_sec
            m_x += m_x_sec
            m_y += m_y_sec

        # calculate lumped actions
        for lumped_geom in self.reinf_geometries_lumped:
            # calculate area and centroid
            area = lumped_geom.calculate_area()
            centroid = lumped_geom.calculate_centroid()

            # get strain at centroid of lump
            if isinf(d_n):
                strain = self.gross_properties.conc_ultimate_strain
            else:
                strain = utils.get_ultimate_strain(
                    point=(centroid[0], centroid[1]),
                    point_na=point_na,
                    d_n=d_n,
                    theta=ultimate_results.theta,
                    ultimate_strain=self.gross_properties.conc_ultimate_strain,
                )

            # calculate stress and force
            stress = lumped_geom.material.stress_strain_profile.get_stress(
                strain=strain
            )
            force = stress * area
            n += force

            # convert centroid to local coordinates
            _, c_v = utils.global_to_local(
                theta=ultimate_results.theta, x=centroid[0], y=centroid[1]
            )

            # calculate moment
            m_x += force * (centroid[1] - self.gross_properties.cy)
            m_y += force * (centroid[0] - self.gross_properties.cx)

            # calculate k_u
            d = ef_v - c_v
            k_u.append(d_n / d)

        # calculate resultant moment
        m_xy = np.sqrt(m_x * m_x + m_y * m_y)

        # save results
        ultimate_results.d_n = d_n
        ultimate_results.n = n
        ultimate_results.m_x = m_x
        ultimate_results.m_y = m_y
        ultimate_results.m_xy = m_xy

        if k_u:
            ultimate_results.k_u = min(k_u)

        return ultimate_results

    def moment_interaction_diagram(
        self,
        theta: float = 0,
        control_points: List[Tuple[str, float]] = [
            ("kappa0", 0.0),
            ("D", 1.0),
            ("fy", 1.0),
            ("N", 0.0),
            ("d_n", 1e-6),
        ],
        labels: List[Union[str, None]] = [None],
        n_points: Union[int, List[int]] = [4, 12, 12, 4],
        max_comp: Optional[float] = None,
        max_comp_labels: List[Union[str, None]] = [None, None],
        progress_bar: bool = True,
    ) -> res.MomentInteractionResults:
        r"""Generates a moment interaction diagram given a neutral axis angle `theta`
        and `n_points` calculation points between the decompression case and the pure
        bending case.

        :param theta: Angle (in radians) the neutral axis makes with the horizontal axis
            (:math:`-\pi \leq \theta \leq \pi`)
        :param control_points: List of control points over which to generate the
            interaction diagram. Each entry in ``control_points`` is a ``Tuple`` with
            the first item the type of control point and the second item defining the
            location of the control point. Acceptable types of control points are
            ``"D"`` (ratio of neutral axis depth to section depth), ``"d_n"`` (neutral
            axis depth), ``"fy"`` (yield ratio of the most extreme tensile bar), ``"N"``
            (axial force) and ``"kappa"`` (zero curvature compression - must be at start
            of list, second value in tuple is not used). Control points must be defined
            in an order which results in a decreasing neutral axis depth (decreasing
            axial force). The default control points define an interaction diagram from
            the decompression point to the pure bending point.
        :param labels: List of labels to apply to the ``control_points`` for plotting
            purposes, length must be the same as the length of ``control_points``. If a
            single value is provided, will apply this label to all control points.
        :param n_points: Number of neutral axis depths to compute between each control
            point. Length must be one less than the length of ``control_points``. If an
            integer is provided this will be used between all control points.
        :param max_comp: If provided, limits the maximum compressive force in the moment
            interaction diagram to ``max_comp``
        :param max_comp_labels: Labels to apply to the ``max_comp`` intersection points,
            first value is at zero moment, second value is at the intersection with the
            interaction diagram
        :param progress_bar: If set to True, displays the progress bar

        :raises ValueError: If ``control_points``, ``labels`` or ``n_points`` is invalid

        :return: Moment interaction results object
        """

        # if an integer is provided for n_points, generate a list
        if isinstance(n_points, int):
            n_points = [n_points] * (len(control_points) - 1)

        # if there are no labels provided, generate a list
        if len(labels) == 1:
            labels = labels * len(control_points)

        # validate n_points length
        if len(n_points) != len(control_points) - 1:
            raise ValueError(
                "Length of n_points must be one less than the length of control_points."
            )

        # validate n_points entries are all longer than 2
        for n_pt in n_points:
            if n_pt < 3:
                raise ValueError("n_points entries must be greater than 2.")

        # validate labels length
        if len(labels) != len(control_points):
            raise ValueError("Length of labels must equal length of control_points.")

        # initialise results
        mi_results = res.MomentInteractionResults()

        # compute extreme tensile fibre
        _, d_t = utils.calculate_extreme_fibre(
            points=self.compound_geometry.points, theta=theta
        )

        # function to decode d_n from control_point
        def decode_d_n(cp):
            # multiple of section depth
            if cp[0] == "D":
                # check D
                if cp[1] <= 0:
                    raise ValueError(
                        f"Provided section depth (D) {cp[1]:.3f} must be greater than 0."
                    )
                return cp[1] * d_t
            # neutral axis depth
            elif cp[0] == "d_n":
                # check d_n
                if cp[1] <= 0:
                    raise ValueError(
                        f"Provided d_n {cp[1]:.3f} must be greater than zero."
                    )
                return cp[1]
            # extreme tensile reinforcement yield ratio
            elif cp[0] == "fy":
                # get extreme tensile bar
                d_ext, eps_sy = self.extreme_bar(theta=theta)
                # get compressive strain at extreme fibre
                eps_cu = self.gross_properties.conc_ultimate_strain
                return d_ext * (eps_cu) / (cp[1] * eps_sy + eps_cu)
            # provided axial force
            elif cp[0] == "N":
                ult_res = self.ultimate_bending_capacity(theta=theta, n=cp[1])
                return ult_res.d_n
            # zero curvature
            elif cp[0] == "kappa0":
                return 2 * d_t  # sufficient depth to capture rectangular block
            # control point type not valid
            else:
                raise ValueError(
                    "First value of control_point tuple must be D, d_n, fy, N or kappa0."
                )

        # see if a kappa0 was used
        has_kappa0 = False

        for cp in control_points:
            if cp[0] == "kappa0":
                has_kappa0 = True
                break

        # generate list of neutral axis depths to analyse and list of labels to save
        d_n_list = []
        label_list = []
        start_d_n = 0
        end_d_n = 0

        for idx, n_pt in enumerate(n_points):
            # get netural axis depths from control_points
            start_d_n = decode_d_n(control_points[idx])
            end_d_n = decode_d_n(control_points[idx + 1])

            # generate list of neutral axis depths for this interval
            d_n_list.extend(
                np.linspace(
                    start=start_d_n, stop=end_d_n, num=n_pt - 1, endpoint=False
                ).tolist()
            )

            # add labels
            label_list.append(labels[idx])
            label_list.extend([None] * (n_pt - 2))

        # add final d_n and label
        d_n_list.append(end_d_n)
        label_list.append(labels[-1])

        # check d_n_list is ordered
        if not all(d_n_list[i] >= d_n_list[i + 1] for i in range(len(d_n_list) - 1)):
            msg = "control_points must create an ordered list of neutral axes from "
            msg += "tensile fibre to compressive fibre."
            raise ValueError(msg)

        # function that performs moment interaction analysis
        def micurve(progress=None):
            # loop through all neutral axes
            for idx, d_n in enumerate(d_n_list):
                # calculate ultimate results
                if idx == 0 and has_kappa0:
                    ult_res = self.calculate_ultimate_section_actions(
                        d_n=inf,
                        ultimate_results=res.UltimateBendingResults(theta=theta),
                    )
                else:
                    ult_res = self.calculate_ultimate_section_actions(
                        d_n=d_n,
                        ultimate_results=res.UltimateBendingResults(theta=theta),
                    )
                # add label
                ult_res.label = label_list[idx]
                # add ultimate result to moment interactions results and update progress
                mi_results.results.append(ult_res)

                if progress:
                    progress.update(task, advance=1)

        if progress_bar:
            # create progress bar
            progress = utils.create_known_progress()

            with Live(progress, refresh_per_second=10) as live:
                # add progress bar task
                task = progress.add_task(
                    description="[red]Generating M-N diagram",
                    total=sum(n_points) - len(n_points) + 1,
                )

            micurve(progress=progress)

            # display finished progress bar
            progress.update(
                task,
                description="[bold green]:white_check_mark: M-N diagram generated",
            )
            live.refresh()
        else:
            micurve()

        # cut diagram at max_comp
        if max_comp:
            # find intersection of max comp with interaction diagram
            # and determine which points need to be removed from diagram
            x = []
            y_mx = []
            y_my = []
            y_mxy = []
            idx_to_keep = 0

            for idx, mi_res in enumerate(mi_results.results):
                # create coordinates for interpolation
                x.append(mi_res.n)
                y_mx.append(mi_res.m_x)
                y_my.append(mi_res.m_y)
                y_mxy.append(mi_res.m_xy)

                # determine which index is the first to keep
                if idx_to_keep == 0 and mi_res.n < max_comp:
                    idx_to_keep = idx

            # create interpolation function and determine moment which corresponds to
            # an axial force of max_comp
            f_mx = interp1d(x=x, y=y_mx)
            f_my = interp1d(x=x, y=y_my)
            f_mxy = interp1d(x=x, y=y_mxy)
            m_max_comp_mx = f_mx(max_comp)
            m_max_comp_my = f_my(max_comp)
            m_max_comp_mxy = f_mxy(max_comp)

            # remove points in diagram
            del mi_results.results[:idx_to_keep]

            # add first two points to diagram
            # (m_max_comp, max_comp)
            mi_results.results.insert(
                0,
                res.UltimateBendingResults(
                    theta=theta,
                    d_n=nan,
                    k_u=nan,
                    n=max_comp,
                    m_x=m_max_comp_mx,
                    m_y=m_max_comp_my,
                    m_xy=m_max_comp_mxy,
                    label=max_comp_labels[1],
                ),
            )
            # (0, max_comp)
            mi_results.results.insert(
                0,
                res.UltimateBendingResults(
                    theta=theta,
                    d_n=inf,
                    k_u=0,
                    n=max_comp,
                    m_x=0,
                    m_y=0,
                    m_xy=0,
                    label=max_comp_labels[0],
                ),
            )

        return mi_results

    def biaxial_bending_diagram(
        self,
        n: float = 0,
        n_points: int = 48,
        progress_bar: bool = True,
    ) -> res.BiaxialBendingResults:
        """Generates a biaxial bending diagram given a net axial force ``n`` and
        ``n_points`` calculation points.

        :param n: Net axial force
        :param n_points: Number of calculation points between the decompression
        :param progress_bar: If set to True, displays the progress bar

        :return: Biaxial bending results
        """

        # initialise results
        bb_results = res.BiaxialBendingResults(n=n)

        # calculate d_theta
        d_theta = 2 * np.pi / n_points

        # generate list of thetas
        theta_list = np.linspace(start=-np.pi, stop=np.pi - d_theta, num=n_points)

        # function that performs biaxial bending analysis
        def bbcurve(progress=None):
            # loop through thetas
            for theta in theta_list:
                ultimate_results = self.ultimate_bending_capacity(theta=theta, n=n)
                bb_results.results.append(ultimate_results)

                if progress:
                    progress.update(task, advance=1)

            # add first result to end of list top
            bb_results.results.append(bb_results.results[0])

        if progress_bar:
            # create progress bar
            progress = utils.create_known_progress()

            with Live(progress, refresh_per_second=10) as live:
                task = progress.add_task(
                    description="[red]Generating biaxial bending diagram",
                    total=n_points,
                )

                bbcurve(progress=progress)

                progress.update(
                    task,
                    description="[bold green]:white_check_mark: Biaxial bending diagram generated",
                )
                live.refresh()
        else:
            bbcurve()

        return bb_results

    def calculate_uncracked_stress(
        self,
        n: float = 0,
        m_x: float = 0,
        m_y: float = 0,
    ) -> res.StressResult:
        """Calculates stresses within the reinforced concrete section assuming an
        uncracked section.

        Uses gross area section properties to determine concrete and reinforcement
        stresses given an axial force ``n``, and bending moments ``m_x`` and ``m_y``.

        :param n: Axial force
        :param m_x: Bending moment about the x-axis
        :param m_y: Bending moment about the y-axis

        :return: Stress results object
        """

        # initialise stress results
        conc_sections = []
        conc_sigs = []
        conc_forces = []
        meshed_reinf_sections = []
        meshed_reinf_sigs = []
        meshed_reinf_forces = []
        lumped_reinf_geoms = []
        lumped_reinf_sigs = []
        lumped_reinf_strains = []
        lumped_reinf_forces = []

        # get uncracked section properties
        e_a = self.gross_properties.e_a
        cx = self.gross_properties.cx
        cy = self.gross_properties.cy
        e_ixx = self.gross_properties.e_ixx_c
        e_iyy = self.gross_properties.e_iyy_c
        e_ixy = self.gross_properties.e_ixy_c

        # calculate neutral axis rotation
        grad = (e_ixy * m_x - e_ixx * m_y) / (e_iyy * m_x - e_ixy * m_y)
        theta = np.arctan2(grad, 1)

        if np.isclose(theta, 0):
            theta = 0

        # point on neutral axis is centroid
        point_na = (cx, cy)

        # split meshed geometries above and below neutral axis
        split_meshed_geoms = []

        for meshed_geom in self.meshed_geometries:
            top_geoms, bot_geoms = meshed_geom.split_section(
                point=point_na,
                theta=theta,
            )

            split_meshed_geoms.extend(top_geoms)
            split_meshed_geoms.extend(bot_geoms)

        # loop through all meshed geometries and calculate stress
        for meshed_geom in split_meshed_geoms:
            analysis_section = AnalysisSection(geometry=meshed_geom)

            # calculate stress, force and point of action
            sig, n_sec, d_x, d_y = analysis_section.get_elastic_stress(
                n=n,
                m_x=m_x,
                m_y=m_y,
                e_a=e_a,
                cx=cx,
                cy=cy,
                e_ixx=e_ixx,
                e_iyy=e_iyy,
                e_ixy=e_ixy,
            )

            # save results
            if isinstance(meshed_geom, CPGeomConcrete):
                conc_sigs.append(sig)
                conc_forces.append((n_sec, d_x, d_y))
                conc_sections.append(analysis_section)
            else:
                meshed_reinf_sigs.append(sig)
                meshed_reinf_forces.append((n_sec, d_x, d_y))
                meshed_reinf_sections.append(analysis_section)

        # loop through all lumped geometries and calculate stress
        for lumped_geom in self.reinf_geometries_lumped:
            # initialise stress and position
            sig = 0
            centroid = lumped_geom.calculate_centroid()
            x = centroid[0] - cx
            y = centroid[1] - cy

            # axial stress
            sig += n * lumped_geom.material.elastic_modulus / e_a

            # bending moment stress
            sig += lumped_geom.material.elastic_modulus * (
                -(e_ixy * m_x) / (e_ixx * e_iyy - e_ixy**2) * x
                + (e_iyy * m_x) / (e_ixx * e_iyy - e_ixy**2) * y
            )
            sig += lumped_geom.material.elastic_modulus * (
                +(e_ixx * m_y) / (e_ixx * e_iyy - e_ixy**2) * x
                - (e_ixy * m_y) / (e_ixx * e_iyy - e_ixy**2) * y
            )
            strain = sig / lumped_geom.material.elastic_modulus

            # net force and point of action
            n_lumped = sig * lumped_geom.calculate_area()

            lumped_reinf_sigs.append(sig)
            lumped_reinf_strains.append(strain)
            lumped_reinf_forces.append((n_lumped, x, y))
            lumped_reinf_geoms.append(lumped_geom)

        return res.StressResult(
            concrete_section=self,
            concrete_analysis_sections=conc_sections,
            concrete_stresses=conc_sigs,
            concrete_forces=conc_forces,
            meshed_reinforcement_sections=meshed_reinf_sections,
            meshed_reinforcement_stresses=meshed_reinf_sigs,
            meshed_reinforcement_forces=meshed_reinf_forces,
            lumped_reinforcement_geometries=lumped_reinf_geoms,
            lumped_reinforcement_stresses=lumped_reinf_sigs,
            lumped_reinforcement_strains=lumped_reinf_strains,
            lumped_reinforcement_forces=lumped_reinf_forces,
        )

    def calculate_cracked_stress(
        self,
        cracked_results: res.CrackedResults,
        n: float = 0,
        m: float = 0,
    ) -> res.StressResult:
        """Calculates stresses within the reinforced concrete section assuming a cracked
        section.

        Uses cracked area section properties to determine concrete and reinforcement
        stresses given an axial force ``n`` and bending moment ``m`` about the bending
        axis stored in ``cracked_results``.

        :param cracked_results: Cracked results objects
        :param n: Axial force
        :param m: Bending moment

        :return: Stress results object
        """

        # initialise stress results
        conc_sections = []
        conc_sigs = []
        conc_forces = []
        meshed_reinf_sections = []
        meshed_reinf_sigs = []
        meshed_reinf_forces = []
        lumped_reinf_geoms = []
        lumped_reinf_sigs = []
        lumped_reinf_strains = []
        lumped_reinf_forces = []

        # get cracked section properties
        e_a = cracked_results.e_a_cr
        cx = cracked_results.cx
        cy = cracked_results.cy
        e_ixx = cracked_results.e_ixx_c_cr
        e_iyy = cracked_results.e_iyy_c_cr
        e_ixy = cracked_results.e_ixy_c_cr

        # correct small e_ixy sign error
        if abs(e_ixy / cracked_results.e_i11_cr) < 1e-12:
            e_ixy = 0

        # get bending angle
        theta = cracked_results.theta

        # handle cardinal points (avoid divide by zeros)
        tan_theta = np.tan(theta)
        with np.errstate(divide="ignore"):
            c = (e_ixx - e_ixy * tan_theta) / (e_ixy - e_iyy * tan_theta)

        # calculate bending moment about each axis (figure out signs)
        sign = 0
        if theta <= 0:
            if c < 0:
                sign = -1
            elif c > 0:
                sign = 1
        else:
            if c < 0:
                sign = 1
            else:
                sign = -1

        m_x = sign * np.sqrt(m * m / (1 + 1 / (c * c)))
        m_y = m_x / c

        # loop through all meshed geometries and calculate stress
        for geom in cracked_results.cracked_geometries:
            if geom.material.meshed:
                analysis_section = AnalysisSection(geometry=geom)

                # calculate stress, force and point of action
                sig, n_sec, d_x, d_y = analysis_section.get_elastic_stress(
                    n=n,
                    m_x=m_x,
                    m_y=m_y,
                    e_a=e_a,
                    cx=cx,
                    cy=cy,
                    e_ixx=e_ixx,
                    e_iyy=e_iyy,
                    e_ixy=e_ixy,
                )

                # save results
                if isinstance(geom, CPGeomConcrete):
                    conc_sigs.append(sig)
                    conc_forces.append((n_sec, d_x, d_y))
                    conc_sections.append(analysis_section)
                else:
                    meshed_reinf_sigs.append(sig)
                    meshed_reinf_forces.append((n_sec, d_x, d_y))
                    meshed_reinf_sections.append(analysis_section)

        # loop through all lumped geometries and calculate stress
        for lumped_geom in self.reinf_geometries_lumped:
            # initialise stress and position of bar
            sig = 0
            centroid = lumped_geom.calculate_centroid()
            x = centroid[0] - cx
            y = centroid[1] - cy

            # axial stress
            sig += n * lumped_geom.material.elastic_modulus / e_a

            # bending moment stress
            sig += lumped_geom.material.elastic_modulus * (
                -(e_ixy * m_x) / (e_ixx * e_iyy - e_ixy**2) * x
                + (e_iyy * m_x) / (e_ixx * e_iyy - e_ixy**2) * y
            )
            sig += lumped_geom.material.elastic_modulus * (
                +(e_ixx * m_y) / (e_ixx * e_iyy - e_ixy**2) * x
                - (e_ixy * m_y) / (e_ixx * e_iyy - e_ixy**2) * y
            )
            strain = sig / lumped_geom.material.elastic_modulus

            # net force and point of action
            n_lumped = sig * lumped_geom.calculate_area()

            lumped_reinf_sigs.append(sig)
            lumped_reinf_strains.append(strain)
            lumped_reinf_forces.append((n_lumped, x, y))
            lumped_reinf_geoms.append(lumped_geom)

        return res.StressResult(
            concrete_section=self,
            concrete_analysis_sections=conc_sections,
            concrete_stresses=conc_sigs,
            concrete_forces=conc_forces,
            meshed_reinforcement_sections=meshed_reinf_sections,
            meshed_reinforcement_stresses=meshed_reinf_sigs,
            meshed_reinforcement_forces=meshed_reinf_forces,
            lumped_reinforcement_geometries=lumped_reinf_geoms,
            lumped_reinforcement_stresses=lumped_reinf_sigs,
            lumped_reinforcement_strains=lumped_reinf_strains,
            lumped_reinforcement_forces=lumped_reinf_forces,
        )

    def calculate_service_stress(
        self,
        moment_curvature_results: res.MomentCurvatureResults,
        m: float,
        kappa: Optional[float] = None,
    ) -> res.StressResult:
        """Calculates service stresses within the reinforced concrete section.

        Uses linear interpolation of the moment-curvature results to determine the
        curvature of the section given the user supplied moment, and thus the stresses
        within the section. Otherwise, a curvature can be provided which overrides the
        supplied moment.

        :param moment_curvature_results: Moment-curvature results objects
        :param m: Bending moment
        :param kappa: Curvature, if provided overrides the supplied bending moment and
            calculates the stress at the given curvature

        :return: Stress results object
        """

        if kappa is None:
            # get curvature
            kappa = moment_curvature_results.get_curvature(moment=m)

        # get theta
        theta = moment_curvature_results.theta

        # initialise variables
        mk = res.MomentCurvatureResults(theta=theta)

        # set neutral axis depth limits
        # depth of neutral axis at extreme tensile fibre
        extreme_fibre, d_t = utils.calculate_extreme_fibre(
            points=self.compound_geometry.points, theta=theta
        )
        a = 1e-6 * d_t  # sufficiently small depth of compressive zone
        b = d_t  # neutral axis at extreme tensile fibre

        # find neutral axis that gives convergence of the axial force
        try:
            (d_n, r) = brentq(
                f=self.service_normal_force_convergence,
                a=a,
                b=b,
                args=(kappa, mk),
                xtol=1e-3,
                rtol=1e-6,  # type: ignore
                full_output=True,
                disp=False,
            )
        except ValueError:
            warnings.warn("brentq algorithm failed.")
            d_n = 0

        # initialise stress results
        conc_sections = []
        conc_sigs = []
        conc_forces = []
        meshed_reinf_sections = []
        meshed_reinf_sigs = []
        meshed_reinf_forces = []
        lumped_reinf_geoms = []
        lumped_reinf_sigs = []
        lumped_reinf_strains = []
        lumped_reinf_forces = []

        # find point on neutral axis by shifting by d_n
        point_na = utils.point_on_neutral_axis(
            extreme_fibre=extreme_fibre, d_n=d_n, theta=theta
        )

        # create splits in meshed geometries at points in stress-strain profiles
        meshed_split_geoms: List[Union[CPGeom, CPGeomConcrete]] = []

        for meshed_geom in self.meshed_geometries:
            split_geoms = utils.split_geom_at_strains(
                geom=meshed_geom,
                theta=theta,
                point_na=point_na,
                ultimate=False,
                kappa=kappa,
            )

            meshed_split_geoms.extend(split_geoms)

        # loop through all meshed geometries and calculate stress
        for meshed_geom in meshed_split_geoms:
            analysis_section = AnalysisSection(geometry=meshed_geom)

            # calculate stress, force and point of action
            sig, n_sec, d_x, d_y = analysis_section.get_service_stress(
                d_n=d_n,
                kappa=kappa,
                point_na=point_na,
                theta=theta,
                centroid=(self.gross_properties.cx, self.gross_properties.cy),
            )

            # save results
            if isinstance(meshed_geom, CPGeomConcrete):
                conc_sigs.append(sig)
                conc_forces.append((n_sec, d_x, d_y))
                conc_sections.append(analysis_section)
            else:
                meshed_reinf_sigs.append(sig)
                meshed_reinf_forces.append((n_sec, d_x, d_y))
                meshed_reinf_sections.append(analysis_section)

        # loop through all lumped geometries and calculate stress
        for lumped_geom in self.reinf_geometries_lumped:
            # get position of geometry
            centroid = lumped_geom.calculate_centroid()

            # get strain at centroid of lump
            strain = utils.get_service_strain(
                point=(centroid[0], centroid[1]),
                point_na=point_na,
                theta=theta,
                kappa=kappa,
            )

            # calculate stress, force and point of action
            sig = lumped_geom.material.stress_strain_profile.get_stress(strain=strain)
            n_lumped = sig * lumped_geom.calculate_area()

            lumped_reinf_sigs.append(sig)
            lumped_reinf_strains.append(strain)
            lumped_reinf_forces.append(
                (
                    n_lumped,
                    centroid[0] - self.gross_properties.cx,
                    centroid[1] - self.gross_properties.cy,
                )
            )
            lumped_reinf_geoms.append(lumped_geom)

        return res.StressResult(
            concrete_section=self,
            concrete_analysis_sections=conc_sections,
            concrete_stresses=conc_sigs,
            concrete_forces=conc_forces,
            meshed_reinforcement_sections=meshed_reinf_sections,
            meshed_reinforcement_stresses=meshed_reinf_sigs,
            meshed_reinforcement_forces=meshed_reinf_forces,
            lumped_reinforcement_geometries=lumped_reinf_geoms,
            lumped_reinforcement_stresses=lumped_reinf_sigs,
            lumped_reinforcement_strains=lumped_reinf_strains,
            lumped_reinforcement_forces=lumped_reinf_forces,
        )

    def calculate_ultimate_stress(
        self,
        ultimate_results: res.UltimateBendingResults,
    ) -> res.StressResult:
        """Calculates ultimate stresses within the reinforced concrete section.

        :param ultimate_results: Ultimate bending results objects

        :return: Stress results object
        """

        # depth of neutral axis at extreme tensile fibre
        extreme_fibre, _ = utils.calculate_extreme_fibre(
            points=self.compound_geometry.points, theta=ultimate_results.theta
        )

        # find point on neutral axis by shifting by d_n
        if isinf(ultimate_results.d_n):
            point_na = (0, 0)
        else:
            point_na = utils.point_on_neutral_axis(
                extreme_fibre=extreme_fibre,
                d_n=ultimate_results.d_n,
                theta=ultimate_results.theta,
            )

        # initialise stress results for each concrete geometry
        conc_sections = []
        conc_sigs = []
        conc_forces = []
        meshed_reinf_sections = []
        meshed_reinf_sigs = []
        meshed_reinf_forces = []
        lumped_reinf_geoms = []
        lumped_reinf_sigs = []
        lumped_reinf_strains = []
        lumped_reinf_forces = []

        # create splits in meshed geometries at points in stress-strain profiles
        meshed_split_geoms: List[Union[CPGeom, CPGeomConcrete]] = []

        if isinf(ultimate_results.d_n):
            meshed_split_geoms = self.meshed_geometries
        else:
            for meshed_geom in self.meshed_geometries:
                split_geoms = utils.split_geom_at_strains(
                    geom=meshed_geom,
                    theta=ultimate_results.theta,
                    point_na=point_na,
                    ultimate=True,
                    ultimate_strain=self.gross_properties.conc_ultimate_strain,
                    d_n=ultimate_results.d_n,
                )

                meshed_split_geoms.extend(split_geoms)

        # loop through all concrete geometries and calculate stress
        for meshed_geom in meshed_split_geoms:
            analysis_section = AnalysisSection(geometry=meshed_geom)

            # calculate stress, force and point of action
            sig, n_sec, d_x, d_y = analysis_section.get_ultimate_stress(
                d_n=ultimate_results.d_n,
                point_na=point_na,
                theta=ultimate_results.theta,
                ultimate_strain=self.gross_properties.conc_ultimate_strain,
                centroid=(self.gross_properties.cx, self.gross_properties.cy),
            )

            # save results
            if isinstance(meshed_geom, CPGeomConcrete):
                conc_sigs.append(sig)
                conc_forces.append((n_sec, d_x, d_y))
                conc_sections.append(analysis_section)
            else:
                meshed_reinf_sigs.append(sig)
                meshed_reinf_forces.append((n_sec, d_x, d_y))
                meshed_reinf_sections.append(analysis_section)

        # loop through all lumped geometries and calculate stress
        for lumped_geom in self.reinf_geometries_lumped:
            # get position of lump
            centroid = lumped_geom.calculate_centroid()

            # get strain at centroid of lump
            if isinf(ultimate_results.d_n):
                strain = self.gross_properties.conc_ultimate_strain
            else:
                strain = utils.get_ultimate_strain(
                    point=(centroid[0], centroid[1]),
                    point_na=point_na,
                    d_n=ultimate_results.d_n,
                    theta=ultimate_results.theta,
                    ultimate_strain=self.gross_properties.conc_ultimate_strain,
                )

            # calculate stress, force and point of action
            sig = lumped_geom.material.stress_strain_profile.get_stress(strain=strain)
            n_lumped = sig * lumped_geom.calculate_area()

            lumped_reinf_sigs.append(sig)
            lumped_reinf_strains.append(strain)
            lumped_reinf_forces.append(
                (
                    n_lumped,
                    centroid[0] - self.gross_properties.cx,
                    centroid[1] - self.gross_properties.cy,
                )
            )
            lumped_reinf_geoms.append(lumped_geom)

        return res.StressResult(
            concrete_section=self,
            concrete_analysis_sections=conc_sections,
            concrete_stresses=conc_sigs,
            concrete_forces=conc_forces,
            meshed_reinforcement_sections=meshed_reinf_sections,
            meshed_reinforcement_stresses=meshed_reinf_sigs,
            meshed_reinforcement_forces=meshed_reinf_forces,
            lumped_reinforcement_geometries=lumped_reinf_geoms,
            lumped_reinforcement_stresses=lumped_reinf_sigs,
            lumped_reinforcement_strains=lumped_reinf_strains,
            lumped_reinforcement_forces=lumped_reinf_forces,
        )

    def extreme_bar(
        self,
        theta: float,
    ) -> Tuple[float, float]:
        r"""Given neutral axis angle ``theta``, determines the depth of the furthest
        lumped reinforcement from the extreme compressive fibre and also returns its
        yield strain.

        :param theta: Angle (in radians) the neutral axis makes with the horizontal
            axis (:math:`-\pi \leq \theta \leq \pi`)

        :return: Depth of furthest bar and its yield strain
        """

        # initialise variables
        d_ext = 0

        # calculate extreme fibre in local coordinates
        extreme_fibre, _ = utils.calculate_extreme_fibre(
            points=self.compound_geometry.points, theta=theta
        )
        _, ef_v = utils.global_to_local(
            theta=theta, x=extreme_fibre[0], y=extreme_fibre[1]
        )

        # get depth to extreme lumped reinforcement
        extreme_geom = self.reinf_geometries_lumped[0]

        for lumped_geom in self.reinf_geometries_lumped:
            centroid = lumped_geom.calculate_centroid()

            # convert centroid to local coordinates
            _, c_v = utils.global_to_local(theta=theta, x=centroid[0], y=centroid[1])

            # calculate d
            d = ef_v - c_v

            if d > d_ext:
                d_ext = d
                extreme_geom = lumped_geom

        # calculate yield strain
        yield_strain = (
            extreme_geom.material.stress_strain_profile.get_yield_strength()
            / extreme_geom.material.stress_strain_profile.get_elastic_modulus()
        )

        return d_ext, yield_strain

    def plot_section(
        self,
        title: str = "Reinforced Concrete Section",
        background: bool = False,
        **kwargs,
    ) -> matplotlib.axes.Axes:  # type: ignore
        """Plots the reinforced concrete section.

        :param title: Plot title
        :param background: If set to True, uses the plot as a background plot
        :param kwargs: Passed to :func:`~concreteproperties.post.plotting_context`

        :return: Matplotlib axes object
        """

        with plotting_context(title=title, aspect=True, **kwargs) as (fig, ax):
            # create list of already plotted materials
            plotted_materials = []
            legend_labels = []

            # plot meshed geometries
            for meshed_geom in self.meshed_geometries:
                if meshed_geom.material not in plotted_materials:
                    patch = mpatches.Patch(
                        color=meshed_geom.material.colour,
                        label=meshed_geom.material.name,
                    )
                    legend_labels.append(patch)
                    plotted_materials.append(meshed_geom.material)

                # TODO - when shapely implements polygon plotting, fix this up
                sec = AnalysisSection(geometry=meshed_geom)

                if not background:
                    sec.plot_shape(ax=ax)

                # plot the points and facets
                for f in meshed_geom.facets:
                    if background:
                        fmt = "k-"
                    else:
                        fmt = "ko-"

                    ax.plot(  # type: ignore
                        [meshed_geom.points[f[0]][0], meshed_geom.points[f[1]][0]],
                        [meshed_geom.points[f[0]][1], meshed_geom.points[f[1]][1]],
                        fmt,
                        markersize=2,
                        linewidth=1.5,
                    )

            # plot lumped geometries
            for lumped_geom in self.reinf_geometries_lumped:
                if lumped_geom.material not in plotted_materials:
                    patch = mpatches.Patch(
                        color=lumped_geom.material.colour,
                        label=lumped_geom.material.name,
                    )
                    legend_labels.append(patch)
                    plotted_materials.append(lumped_geom.material)

                # plot the points and facets
                coords = list(lumped_geom.geom.exterior.coords)  # type: ignore
                bar = mpatches.Polygon(
                    xy=coords, closed=False, color=lumped_geom.material.colour
                )
                ax.add_patch(bar)  # type: ignore

            if not background:
                ax.legend(  # type: ignore
                    loc="center left", bbox_to_anchor=(1, 0.5), handles=legend_labels
                )

        return ax<|MERGE_RESOLUTION|>--- conflicted
+++ resolved
@@ -521,10 +521,9 @@
 
         Analysis continues until a material reaches its ultimate strain.
 
-        :param: Angle (in radians) the neutral axis makes with the horizontal axis
+        :param theta: Angle (in radians) the neutral axis makes with the horizontal axis
             (:math:`-\pi \leq \theta \leq \pi`)
         :param kappa_inc: Initial curvature increment
-<<<<<<< HEAD
         :param kappa_mult: Multiplier to apply to the curvature increment ``kappa_inc``
             when ``delta_m_max`` is satisfied. When ``delta_m_min`` is satisfied, the
             inverse of this multipler is applied to ``kappa_inc``.
@@ -533,22 +532,13 @@
             increment
         :param delta_m_max: Relative change in moment at which to increase the curvature
             increment
-=======
-        :param delta_m_min: Relative change in moment at which to double step
-        :param delta_m_max: Relative change in moment at which to halve step
         :param progress_bar: If set to True, displays the progress bar
->>>>>>> 174fe5f5
 
         :return: Moment curvature results object
         """
 
         # initialise variables
-        moment_curvature = res.MomentCurvatureResults(theta=theta)
-<<<<<<< HEAD
-        iter = 0
-        kappa = 0
-=======
->>>>>>> 174fe5f5
+        moment_curvature = res.MomentCurvatureResults(theta=theta)        
 
         # set neutral axis depth limits
         # depth of neutral axis at extreme tensile fibre
@@ -561,6 +551,7 @@
         # function that performs moment curvature analysis
         def mcurve(kappa_inc=kappa_inc, progress=None):
             iter = 0
+            kappa = 0
 
             while not moment_curvature._failure:
                 # calculate adaptive step size for curvature
@@ -618,7 +609,6 @@
                     )
                     iter += 1
 
-<<<<<<< HEAD
             # find kappa corresponding to failure strain:
             # curvature before and after failure
             kappa_a = moment_curvature.kappa[-1]
@@ -641,10 +631,11 @@
 
                 return moment_curvature._failure_convergence - 1
 
-            progress.update(task, description="[red]Finding failure curvature...")
+            if progress:
+                progress.update(task, description="[red]Finding failure curvature...")
 
             # find curvature corresponding to failure
-            kappa_fail, r = brentq(
+            brentq(
                 f=failure_kappa,
                 a=kappa_a,
                 b=kappa_b,
@@ -661,12 +652,6 @@
             moment_curvature.m_xy.append(m_xy)
             moment_curvature.convergence.append(moment_curvature._failure_convergence)
 
-            progress.update(
-                task,
-                description="[bold green]:white_check_mark: M-K diagram generated",
-            )
-            live.refresh()
-=======
         # create progress bar
         if progress_bar:
             # create progress bar
@@ -687,7 +672,6 @@
                 live.refresh()
         else:
             mcurve()
->>>>>>> 174fe5f5
 
         return moment_curvature
 
